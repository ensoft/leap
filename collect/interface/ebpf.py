# -------------------------------------------------------------
# ebpf.py - interacts with the eBPF tracing tool
# June - August 2018 - Franz Nowak, Andrei Diaconu
# -------------------------------------------------------------

"""
Interacts with the eBPF tracing tool

"""

__all__ = (
    "MallocStacks",
    "Memleak",
    "TCPTracer"
)

import logging
<<<<<<< HEAD
import os
import re
import signal
import subprocess
import typing
=======
import datetime
from common import util
from common import datatypes
>>>>>>> 9b8fc0a3
from io import StringIO

from collect.interface.collecter import Collecter
from common import util, datatypes, paths, output

logger = logging.getLogger(__name__)
logger.debug('Entered module: {}'.format(__name__))

BCC_TOOLS_PATH = paths.MARPLE_DIR + "/util/bcc-tools/"


def _to_kilo(num):
    """
    Helper function, transforms from bytes to kilobytes
    :param num: number of bytes
    :return: closest into to the actual number of kilobytes

    """
    return int(num / 1000)


class MallocStacks(Collecter):
    """
    Class that interacts with Brendan Gregg's mallocstacks tools

    """

    class Options(typing.NamedTuple):
        """ No options for this collecter class. """
        pass

    _DEFAULT_OPTIONS = None

    def __init__(self, time, options=_DEFAULT_OPTIONS):
        """
        Initialize the collecter

        """
        super().__init__(time, options)

    @util.log(logger)
    @util.Override(Collecter)
    def get_generator(self):
        """
        Collects memory stacks where the weight is the number of kilobytes
        :return:

        """
        mall_subp = subprocess.Popen(["sudo", "python",
                                      BCC_TOOLS_PATH + "mallocstacks.py", "-f",
                                      str(self.time)], stderr=subprocess.PIPE,
                                     stdout=subprocess.PIPE)
        out, err = mall_subp.communicate()

        logger.debug(err.decode())

        for line in StringIO(out.decode()):
            line = line.strip('\n')
            # We find the first #, marking the ending of the weight
            hash_pos = line.find('#')

            # The weight starts right after the space and continues up to the
            # first occurence of #
            try:
                weight = int(line[0:hash_pos])
            except ValueError:
                raise ValueError("The weight {} is not a number!",
                                 line[0:hash_pos])

            # The stack starts after the first hash
            stack_list = tuple(line[hash_pos + 1:].split('#'))

            # Generator that yields StackDatum objects, constructed from the
            # current line
            yield datatypes.StackDatum(stack=stack_list,
                                       weight=_to_kilo(weight))

    @util.log(logger)
    @util.Override(Collecter)
    def collect(self):
        # Start and end times for the collection
        start = datetime.datetime.now()
        end = start + datetime.timedelta(0, self.time)
        start = str(start)
        end = str(end)

        return datatypes.StackData(self.get_generator, start, end, "kilobytes",
                                   "Malloc Stacks")


class Memleak(Collecter):
    """
    Class that interacts with the memleak tool.

    """

    class Options(typing.NamedTuple):
        """
        Options to use in the collection.
            - top_stacks: how many stacks to be displayed

        """
        top_stacks: int

    _DEFAULT_OPTIONS = Options(top_stacks=10)

    def __init__(self, time, options = _DEFAULT_OPTIONS):
        super().__init__(time, options)

    @util.log(logger)
    @util.Override(Collecter)
    def get_generator(self):
        """
        Collects all the top 'top_stacks' stacks with outstanding allocations

        The memleak.py script places an ebpf program in kernel memory that
        places UProbes in all the userspace allocation and deallocation
        functions in the kernel. This program keeps track, using hashtables,
        of every stack's current allocated memory. If, by the end of a sleep
        period of 'time' seconds, there are stacks that haven't freed all the
        memory, the script prints them in a StackLine format
        (weight#name1;name2;name3;...) that is retrieved via stdout and
        processed here.

        :return: a generator of 'StackDatum' objects

        """
        mall_subp = subprocess.Popen(["sudo", "python",
                                      BCC_TOOLS_PATH + "memleak.py",
                                      "-t", str(self.time),
                                      "-T", str(self.options.top_stacks)],
                                     stderr=subprocess.PIPE,
                                     stdout=subprocess.PIPE)
        out, err = mall_subp.communicate()

        logger.debug(err.decode())

        # TODO: Currently same as mallocstacks' collect, will probably change
        # TODO: If not put them in one function
        for line in StringIO(out.decode()):
            line = line.strip('\n')
            # We find the first #, marking the ending of the weight
            hash_pos = line.find('#')

            # The weight starts right after the space and continues up to the
            # first occurence of #
            try:
                weight = int(line[0:hash_pos])
            except ValueError as ve:
                raise ValueError("The weight {} is not a number!",
                                 line[0:hash_pos]) from ve

            # The stack starts after the first hash
            stack_list = tuple(line[hash_pos + 1:].split('#'))

            # Generator that yields StackDatum objects, constructed from the
            # current line
<<<<<<< HEAD
            yield datatypes.StackData(stack=stack_list,
                                      weight=_to_kilo(weight))


class TCPTracer(Collecter):
    """
    Trace local TCP system calls to connect(), accept(), and close().

    Uses the tcptracer script from BCC.
    Intended to trace IPC, so ignore all calls that involve non-local
    addresses (i.e. ones that do not start with '127.').
    Can be set to monitor only a single net namespace using the Options class.
    Collects data, then traverses it once to build up a dictionary mapping
    ports to PIDs/comms, then traverses again to yield event data.

    """
    class Options(typing.NamedTuple):
        """
        Options to use in the collection.

        .. attribute:: net_ns:
            The net namespace for which to collect data - all others will be
            filtered out.

        """
        net_ns: int

    _DEFAULT_OPTIONS = None

    def __init__(self, time, options=_DEFAULT_OPTIONS):
        """
        :param options:
            If options is None, then all namepsaces will be considered.

        """
        super().__init__(time, options)
=======
            yield datatypes.StackDatum(stack=stack_list,
                                       weight=_to_kilo(weight))
>>>>>>> 9b8fc0a3

    @util.log(logger)
    @util.Override(Collecter)
    def collect(self):
<<<<<<< HEAD
        """
        Collect TCP tracing data.

        Call tcptracer, and discard the KeyboardInterrupt error message.
        Traverse the data once to build up a dictionary mapping ports to
        PIDs/comms.
        Traverse the data again using that dictionary to output events with
        well-resolved PIDs/comms for ports (hopefully).
        Print and log error messages when ports cannot be resolved.

        :return:
            A generator of :clase:`EventDatum` objects.

        """
        cmd = [BCC_TOOLS_PATH + 'tcptracer ' + '-tv']

        sub_proc = subprocess.Popen(
                cmd, shell=True, stdout=subprocess.PIPE, stderr=subprocess.PIPE,
                preexec_fn=os.setsid)
        try:
            out, err = sub_proc.communicate(timeout=self.time)
        except subprocess.TimeoutExpired:
            # Send signal to the process group
            os.killpg(sub_proc.pid, signal.SIGINT)
            out, err = sub_proc.communicate()

        # Check for unexpected errors
        # We expect tcptracer to print a stack trace on termination - anything
        # more than that must be logged
        pattern = r"^Traceback \(most recent call last\):" \
                  r"(\S*\s)*KeyboardInterrupt\s$"
        if not re.fullmatch(pattern, err.decode()):
            logger.error(err.decode())

        data = StringIO(out.decode())
        port_lookup = self._generate_dict(data)
        return self._generate_events(data, port_lookup)

    @util.log(logger)
    def _generate_dict(self, data):
        """
        Generate a dictionary mapping ports to sets of (PID, comm) pairs.

        :param data:
            The input tcptracer data
        :return:
            The port-mapping dictionary.

        """
        # Skip two lines of header
        data.seek(0)
        data.readline()
        data.readline()

        # Use a Python dictionary to match up ports and PIDS/command names
        port_lookup = {}

        # Process rest of file
        for line in data:
            values = line.strip().split()
            pid = int(values[2])
            comm = values[3]
            source_addr = values[5]
            dest_addr = values[6]
            source_port = int(values[7])
            net_ns = int(values[9])

            # Discard external TCP / not in net namespace
            if not source_addr.startswith("127."):
                continue
            elif not dest_addr.startswith("127."):
                continue
            elif self.options and self.options.net_ns != net_ns:
                continue

            # Add the port data to port_lookup dictionary
            if source_port in port_lookup:
                # Already in dictionary, union sets
                port_lookup[source_port] = \
                    {(pid, comm)}.union(port_lookup[source_port])
            else:
                port_lookup[source_port] = {(pid, comm)}

        return port_lookup

    @util.log(logger)
    def _generate_events(self, data, port_lookup):
        """
        Generate EventDatum objects using tcptracer data and the port-mapping
        generated from that data by _generate_dict

        :param data:
            The tcptracer data.
        :param port_lookup:
            The port-mapping dictionary generated from that data by
            _generate_dict
        :return:
            A generatory of :class:`EventDatum` objects.

        """
        # Skip header
        data.seek(0)
        data.readline()
        data.readline()

        for line in data:
            values = line.split()
            time = int(values[0])
            type = values[1]  # connect, accept, or close
            source_pid = int(values[2])
            source_comm = values[3]
            source_addr = values[5]
            dest_addr = values[6]
            source_port = int(values[7])
            dest_port = int(values[8])
            net_ns = int(values[9])

            # Discard external TCP
            if not source_addr.startswith("127."):
                continue
            elif not dest_addr.startswith("127."):
                continue
            elif self.options and self.options.net_ns != net_ns:
                continue

            # Get destination PIDs from port_lookup dictionary
            if dest_port not in port_lookup:
                output.error_(
                    text="IPC: Could not find destination port PID/comm. "
                         "Check log for details.",
                    description="Could not find destination port PID/comm: "
                                "Time: {}  Type: {}  Source PID: {}  "
                                "Source comm: {}  Source port : {}  "
                                "Dest port: {}  Net namespace: {}"
                                .format(time, type, source_pid, source_comm,
                                        source_port, dest_port, net_ns)
                )
                continue

            dest_pids = port_lookup[dest_port]

            # Drop if there are multiple possible PIDs
            if len(dest_pids) != 1:
                output.error_(
                    text="IPC: Too many destination port PIDs/comms found. "
                         "Check log for details.",
                    description="Too many destination port PIDs/comms found: "
                                "Time: {}  Type: {}  Source PID: {}  "
                                "Source comm: {}  Source port : {}  "
                                "Dest (port, comm) pairs: {}  Net namespace: {}"
                                .format(time, type, source_pid, source_comm,
                                        source_port, str(sorted(dest_pids)),
                                        net_ns)
                )
                continue

            dest_pid, dest_comm = dest_pids.pop()
            dest_pids.add((dest_pid, dest_comm))  # Ensure set isn't altered

            # Otherwise output event
            event = datatypes.EventData(time=time, type=type,
                                        specific_datum=(
                                            source_pid, source_comm,
                                            source_port,
                                            dest_pid, dest_comm, dest_port,
                                            net_ns)
                                        )

            yield event
=======
        # Start and end times for the collection
        start = datetime.datetime.now()
        end = start + datetime.timedelta(0, self.time)
        start = str(start)
        end = str(end)

        return datatypes.StackData(self.get_generator, start, end, "kilobytes",
                                   "Memory Leaks")
>>>>>>> 9b8fc0a3
<|MERGE_RESOLUTION|>--- conflicted
+++ resolved
@@ -14,18 +14,13 @@
     "TCPTracer"
 )
 
+import datetime
 import logging
-<<<<<<< HEAD
 import os
 import re
 import signal
 import subprocess
 import typing
-=======
-import datetime
-from common import util
-from common import datatypes
->>>>>>> 9b8fc0a3
 from io import StringIO
 
 from collect.interface.collecter import Collecter
@@ -183,9 +178,20 @@
 
             # Generator that yields StackDatum objects, constructed from the
             # current line
-<<<<<<< HEAD
-            yield datatypes.StackData(stack=stack_list,
-                                      weight=_to_kilo(weight))
+            yield datatypes.StackDatum(stack=stack_list,
+                                       weight=_to_kilo(weight))
+
+    @util.log(logger)
+    @util.Override(Collecter)
+    def collect(self):
+        # Start and end times for the collection
+        start = datetime.datetime.now()
+        end = start + datetime.timedelta(0, self.time)
+        start = str(start)
+        end = str(end)
+
+        return datatypes.StackData(self.get_generator, start, end, "kilobytes",
+                                   "Memory Leaks")
 
 
 class TCPTracer(Collecter):
@@ -220,15 +226,10 @@
 
         """
         super().__init__(time, options)
-=======
-            yield datatypes.StackDatum(stack=stack_list,
-                                       weight=_to_kilo(weight))
->>>>>>> 9b8fc0a3
 
     @util.log(logger)
     @util.Override(Collecter)
     def collect(self):
-<<<<<<< HEAD
         """
         Collect TCP tracing data.
 
@@ -389,7 +390,7 @@
             dest_pids.add((dest_pid, dest_comm))  # Ensure set isn't altered
 
             # Otherwise output event
-            event = datatypes.EventData(time=time, type=type,
+            event = datatypes.EventDatum(time=time, type=type,
                                         specific_datum=(
                                             source_pid, source_comm,
                                             source_port,
@@ -397,14 +398,4 @@
                                             net_ns)
                                         )
 
-            yield event
-=======
-        # Start and end times for the collection
-        start = datetime.datetime.now()
-        end = start + datetime.timedelta(0, self.time)
-        start = str(start)
-        end = str(end)
-
-        return datatypes.StackData(self.get_generator, start, end, "kilobytes",
-                                   "Memory Leaks")
->>>>>>> 9b8fc0a3
+            yield event
--- conflicted
+++ resolved
@@ -10,7 +10,6 @@
     object generators.
 
 """
-<<<<<<< HEAD
 
 __all__ = (
     'Memory',
@@ -18,10 +17,6 @@
     'Scheduling',
     'Disk'
 )
-=======
-__all__ = ["collect", "collect_sched", "collect_mem", "get_stack_data",
-           "get_sched_data", "get_mem_data"]
->>>>>>> cb90d0fa
 
 import logging
 import re
@@ -44,22 +39,6 @@
 
 # @@@ TODO add blocking based on config file
 
-<<<<<<< HEAD
-=======
-#@util.check_kernel_version("2.6")
-def collect(time, frequency, cpufilter="-a"):
-    """
-    Collect system data using perf
-
-    :param time:
-        The time in seconds for which to collect the data.
-    :param frequency:
-        The frequency in Hz of taking samples.
-    :param cpufilter:
-        Optional parameter to filter for specific cpu core.
-
-    """
->>>>>>> cb90d0fa
 
 class Memory(Interface):
 
@@ -67,14 +46,7 @@
         malloc_probe: bool
         mem_events: bool
 
-<<<<<<< HEAD
     _DEFAULT_OPTIONS = Options(malloc_probe=True, mem_events=False)
-=======
-#@util.check_kernel_version("2.6")
-def collect_sched(time):
-    """
-    Collect all CPU scheduling data using perf sched.
->>>>>>> cb90d0fa
 
     @util.check_kernel_version("2.6")
     @util.Override(Interface)

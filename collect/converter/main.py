--- conflicted
+++ resolved
@@ -77,53 +77,8 @@
 
 
     """
-<<<<<<< HEAD
-    # unwrap the generator (if it is one)
-    events = list(sched_events)
-
-    # Header ----------------------------------------------------------
-
-    # Format:
-    # 0x0 	    Endian bit (0x80), File Version, 7 bits (0x1...0x7F)
-    # 0x1 	    Unused, 8 bits
-    # 0x2-0x3 	Number of sections (16 bits) (NSECTIONS)
-    # 0x4 	    File date (32-bits) (POSIX "epoch" format)
-
-    # Use big endian as per specification
-    endian_bit = 1
-    file_version = 255
-    first_byte = endian_bit << 7 | file_version
-    # Calculate number of sections afterwards
-    number_of_sections = 511
-    # Use POSIX "epoch" format for date
-    file_date = int(datetime.now().timestamp())
-    # Just date: file_date = int(datetime.combine(date.today(),
-    # time(0)).timestamp())
-
-    header = struct.pack(">cxhi", bytes([first_byte]), number_of_sections,
-                     file_date)
-    print(header)
-
-    # String tables -----------------------------------------------------
-    type = 1
-    length = 0 # Only know this after parsing all the strings
-    info = struct.pack(">ii")
-    # Symbol table ---------------------------------------------------------
-    type = 2
-    length = 0  # Only know this after parsing all the strings
-    info = struct.pack(">ii")
-    # Event definitions ----------------------------------------------------
-    type = 3
-    length = 0  # Only know this after parsing all the strings
-    info = struct.pack(">ii")
-    # Track definitions ----------------------------------------------------
-    type = 4
-    length = 0  # Only know this after parsing all the strings
-    info = struct.pack(">ii")
-    # Event sections -------------------------------------------------------
-    type = 5
-    length = 0  # Only know this after parsing all the strings
-    info = struct.pack(">ii")
+    cpel_writer = CpelWriter(sched_events)
+    cpel_writer.write(filename)
 
 
 def create_mem_event_data(mem_events, filename):
@@ -136,7 +91,6 @@
         The output file.
 
     """
-
     logger.info("Enter create_mem_event_data")
 
     logger.info("Counting number of mem stack occurrences")
@@ -155,13 +109,6 @@
             out.write(";".join(mem_event.stack) + " {}\n".format(count))
 
     logger.info("Done.")
-
-
-if __name__=="__main__":
-=======
-
-    cpel_writer = CpelWriter(sched_events)
-    cpel_writer.write(filename)
 
 
 class CpelWriter:
@@ -304,5 +251,4 @@
 
 
 if __name__ == "__main__":
->>>>>>> 74f75617
-    create_cpu_event_data_cpel(None, None)+    create_cpu_event_data_cpel(None, None)

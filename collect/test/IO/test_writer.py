import struct
import unittest
from unittest import mock
from io import StringIO
import os
import shutil

from collect.IO import write
<<<<<<< HEAD
from common.datatypes import StackData, EventData, Datapoint
=======
from common.datatypes import StackDatum, EventDatum, PointDatum
from collect.test import util_collect
>>>>>>> 9b8fc0a3
import util.g2.cpel_writer as cpel_writer


@mock.patch('builtins.open')
class WriterTest(unittest.TestCase):

    def test_empty_data(self, open_mock):
        # Create mocks
        context_mock = open_mock.return_value
        file_mock = StringIO()
        context_mock.__enter__.return_value = file_mock

        # Run test
        writer = write.Writer()
        writer.write([], "test", {})
        self.assertEqual("{}\n", file_mock.getvalue())

    def test_stack_data(self, open_mock):
        # Create mocks
        context_mock = open_mock.return_value
        file_mock = StringIO()
        context_mock.__enter__.return_value = file_mock

        # Set up test values
        stack_data = [
            StackDatum(1, ("A", "B", "C")),
            StackDatum(2, ("D", "E")),
            StackDatum(3, ("F", "G"))
        ]
        expected = "{}\n1#A;B;C\n2#D;E\n3#F;G\n"

        # Run test
        writer = write.Writer()
        writer.write(stack_data, "test", {})
        self.assertEqual(expected, file_mock.getvalue())

    def test_datapoint_data(self, open_mock):
        # Create mocks
        context_mock = open_mock.return_value
        file_mock = StringIO()
        context_mock.__enter__.return_value = file_mock

        # Set up test values
        dp_data = [
            PointDatum(1.0, 2.0, 'info1'),
            PointDatum(3.0, 4.51, 'info2'),
            PointDatum(0.0, 1.3, 'info3')
        ]
        expected = "{}\n1.0,2.0,info1\n3.0,4.51,info2\n0.0,1.3,info3\n"

        # Run test
        writer = write.Writer()
        writer.write(dp_data, "test", {})
        self.assertEqual(expected, file_mock.getvalue())

    def test_sched_data(self, open_mock):
        # Create mocks
        context_mock = open_mock.return_value
        file_mock = StringIO()
        context_mock.__enter__.return_value = file_mock

        # Set up test values
        sched_data = [
            EventDatum(time=1, type="type1",
                       specific_datum=("track1", "datum1")),
            EventDatum(time=2, type="type2",
                       specific_datum=("track2", "datum2")),
            EventDatum(time=3, type="type3",
                       specific_datum=("track3", "datum3")),
        ]
        # First line is an empty header
        expected = "{}\n1#type1#('track1', 'datum1')\n2#type2#('track2'," \
                   " 'datum2')\n3#type3#('track3', 'datum3')\n"

        # Run test
        writer = write.Writer()
        writer.write(sched_data, "test", {})
        self.assertEqual(expected, file_mock.getvalue())


class SchedTest(unittest.TestCase):
    """Class for testing creation and conversion of event object data"""
    _TEST_DIR = "/tmp/marple-test/"

    def setUp(self):
        """Per-test set-up"""
        os.makedirs(self._TEST_DIR, exist_ok=True)

    def tearDown(self):
        """Per-test tear-down"""
        shutil.rmtree(self._TEST_DIR)

    # Create Event iterators for testing
    testEvents = [EventDatum(specific_datum=("cpu 2", "test_name (pid: 1234)"),
                             time=11112221,
                             type="event_type"),
                  EventDatum(specific_datum=("cpu 1", "test_name2 (pid: 1234)"),
                             time=11112222,
                             type="event_type")]


class CPELTest(SchedTest):
    """Class for testing conversion from event objects to CPEL"""

    # Well known output file
    example_file = "collect/test/IO/example_scheddata.cpel"

    @mock.patch("util.g2.cpel_writer.CpelWriter._insert_object_symbols")
    @mock.patch("util.g2.cpel_writer.CpelWriter._write_symbols")
    def test_symbol_table_added_consistently(self, write_mock, insert_mock):
        """
        Checks that either symbol table is not used, or used consistently.

        Original implementation left tself._TEST_DIR +he symbol table section methods
        unimplemented. If they get added later, changes have to be made in 5
        places. This test checks this.

        """
        filename = self._TEST_DIR + "symbol_test.cpel"
        writer = cpel_writer.CpelWriter(self.testEvents)
        writer.write(filename)

        # Check whether symbol write gets called in write method. Split
        if write_mock.called:
            # Make sure that the collect function has called the insert fn
            self.assertTrue(insert_mock.called)
            self.assertNotEqual(writer.section_length[2], 0)
            self.assertEqual(writer.no_of_sections, 5)
        else:
            self.assertFalse(insert_mock.called)
            self.assertEqual(writer.section_length[2], 0)
            self.assertEqual(writer.no_of_sections, 4)

    def _compare_headers(self, file1, file2):
        """Helper function to compare headers between two CPEL files."""
        first_byte1, nr_of_sections1, _ = struct.unpack(">cxhi", file1.read(8))
        first_byte2, nr_of_sections2, _ = struct.unpack(">cxhi", file2.read(8))
        self.assertEqual(first_byte1, first_byte2)
        self.assertEqual(nr_of_sections1, nr_of_sections2)

    def _compare_files(self, file1, file2):
        """Helper function to compare file content of two files."""
        while True:
            buffer1 = file1.read(1024)
            buffer2 = file2.read(1024)
            self.assertEqual(buffer1, buffer2)
            if not buffer1 or not buffer2:
                break

    def test_basic_file(self):
        """Creates a test file in test directory and compares it with example"""
        filename = self._TEST_DIR + "create_scheddata_test.cpel"
        writer = cpel_writer.CpelWriter(self.testEvents)
        writer.write(filename)
        with open(filename, "rb") as test_file, \
                open(self.example_file, "rb") as correct_file:
            self._compare_headers(test_file, correct_file)
            self._compare_files(test_file, correct_file)

    @staticmethod
    def _get_nr_of_entries(filename, required_section_nr):
        """
        Finds the number of entries of a specific section.

        :param filename:
            The name of the CPEL file to be searched.
        :param required_section_nr:
            The number of the section to be examined.
        :return:
            The number of entries of that section.

        """

        with open(filename, "rb") as file_:
            # Get number of sections
            _, nr_of_sections = struct.unpack(">hh", file_.read(4))

            # Skip the rest of the header, to the string table
            file_.read(8)

            # Get the length of the string table
            (string_table_length,) = struct.unpack(">i", file_.read(4))

            # Get the string table
            string_table = file_.read(string_table_length).rstrip(
                b"\x00").split(bytes(b"\x00"))

            if required_section_nr == 1:
                return len(string_table)

            # Iterate through non string table sections
            for _ in range(1, nr_of_sections):

                this_section_nr, length = struct.unpack(">ii", file_.read(8))

                # Check whether this is the droid we're looking for
                if this_section_nr == required_section_nr:
                    # Skip string table name
                    file_.read(64)
                    # Next unsigned long is the required number of entries
                    (section_length,) = struct.unpack(">L", file_.read(4))
                    return section_length
                # Otherwise skip to the next section
                file_.read(length)

            return 0

    def test_nr_of_entries(self):
        """
        Test the right number of entries get created in each section.

        For two completely different events, check the nr of entries in each
        section is two.

        """

        filename = self._TEST_DIR + "create_scheddata_test_variations.cpel"

        # Two different events with different data, track and event:
        writer = cpel_writer.CpelWriter([
            EventDatum(specific_datum=("t1", "d1"), time=1, type="e1"),
            EventDatum(specific_datum=("t2", "d2"), time=2, type="e2")])
        writer.write(filename)

        # Number of strings should be 8, 6 plus name of section plus format str
        self.assertEqual(self._get_nr_of_entries(filename, 1), 8)

        # All other sections should have two entries, one per event
        self.assertEqual(self._get_nr_of_entries(filename, 3), 2)
        self.assertEqual(self._get_nr_of_entries(filename, 4), 2)
        self.assertEqual(self._get_nr_of_entries(filename, 5), 2)

    def test_duplicate_events(self):
        """Have completely duplicate events, see if it breaks things."""

        filename = self._TEST_DIR + "create_scheddata_test_variations.cpel"

        # Two different events with same data, track, and event:
        writer = cpel_writer.CpelWriter([
            EventDatum(specific_datum=("1", "d"), time=1, type="e"),
            EventDatum(specific_datum=("1", "d"), time=1, type="e")])
        writer.write(filename)

        # There should be 5 strings in the string table, 3 plus table name + %s
        self.assertEqual(self._get_nr_of_entries(filename, 1), 5)

        # Tracks and events look the same, so only one entry per section
        self.assertEqual(self._get_nr_of_entries(filename, 3), 1)
        self.assertEqual(self._get_nr_of_entries(filename, 4), 1)

        # Despite the same timing, there were two events so number should be two
        self.assertEqual(self._get_nr_of_entries(filename, 5), 2)<|MERGE_RESOLUTION|>--- conflicted
+++ resolved
@@ -6,12 +6,7 @@
 import shutil
 
 from collect.IO import write
-<<<<<<< HEAD
-from common.datatypes import StackData, EventData, Datapoint
-=======
 from common.datatypes import StackDatum, EventDatum, PointDatum
-from collect.test import util_collect
->>>>>>> 9b8fc0a3
 import util.g2.cpel_writer as cpel_writer
 
 

--- conflicted
+++ resolved
@@ -55,11 +55,7 @@
 }
 
 interfaces_argnames = ["cpusched", "disklat", "ipc", "lib", "mallocstacks",
-<<<<<<< HEAD
-                       "memtime", "callstack", "memleak"]
-
-separator = "$$$"
-=======
                        "memtime", "callstack", "memleak", "memevents",
                        "diskblockrq", "perf_malloc"]
->>>>>>> febf5757
+
+separator = "$$$"